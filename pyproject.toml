--- conflicted
+++ resolved
@@ -17,27 +17,21 @@
     "backtesting>=0.6.5",
     "cachetools>=6.2.0",
     "click>=8.3.0",
-<<<<<<< HEAD
-    "dotenv>=0.9.9",
-=======
     "dateparser>=1.2.2",
     "httpx[socks]>=0.28.1",
     "jsonschema>=4.25.1",
->>>>>>> c4ddb2bc
+    "dotenv>=0.9.9",
     "matplotlib>=3.10.6",
     "openai>=2.8.1",
     "pre-commit>=4.3.0",
     "psycopg[binary]>=3.2.10",
     "pydantic>=2.12.5",
-<<<<<<< HEAD
+    "python-dotenv>=1.2.1",
+    "pydantic>=2.12.5",
     "pytest>=9.0.1",
     "rich>=14.1.0",
+    "selenium>=4.38.0",
     "sqlalchemy>=2.0.44",
-=======
-    "python-dotenv>=1.2.1",
-    "rich>=14.1.0",
-    "selenium>=4.38.0",
->>>>>>> c4ddb2bc
     "ta-lib>=0.6.7",
     "tenacity>=9.1.2",
     "tulipy>=0.4.0",
